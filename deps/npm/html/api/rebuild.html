--- conflicted
+++ resolved
@@ -22,11 +22,7 @@
 
 <p>See <code>npm help build</code></p>
 </div>
-<<<<<<< HEAD
-<p id="footer">rebuild &mdash; npm@1.1.2</p>
-=======
 <p id="footer">rebuild &mdash; npm@1.1.4</p>
->>>>>>> 5ca5ec33
 <script>
 ;(function () {
 var wrapper = document.getElementById("wrapper")
