--- conflicted
+++ resolved
@@ -514,7 +514,6 @@
       completionGroups = newCompletionGroups;
     }
 
-<<<<<<< HEAD
     if (completionGroups.length) {
       var uniq = {};  // unique completions across all groups
       completions = [];
@@ -526,25 +525,10 @@
         group.sort();
         for (var j = 0; j < group.length; j++) {
           c = group[j];
-          if (!uniq.hasOwnProperty(c)) {
+          if (!hasOwnProperty(c)) {
             completions.push(c);
             uniq[c] = true;
           }
-=======
-  if (completionGroups.length) {
-    var uniq = {};  // unique completions across all groups
-    completions = [];
-    // Completion group 0 is the "closest" (least far up the inheritance chain)
-    // so we put its completions last: to be closest in the REPL.
-    for (i = completionGroups.length - 1; i >= 0; i--) {
-      group = completionGroups[i];
-      group.sort();
-      for (var j = 0; j < group.length; j++) {
-        c = group[j];
-        if (!hasOwnProperty(uniq, c)) {
-          completions.push(c);
-          uniq[c] = true;
->>>>>>> e06ce756
         }
         completions.push(''); // separator btwn groups
       }
