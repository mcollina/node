--- conflicted
+++ resolved
@@ -21,11 +21,7 @@
 
 <p>This function is not useful programmatically</p>
 </div>
-<<<<<<< HEAD
-<p id="footer">whoami &mdash; npm@1.1.18</p>
-=======
-<p id="footer">whoami &mdash; npm@1.1.21</p>
->>>>>>> 992e3464
+<p id="footer">whoami &mdash; npm@1.1.0-2</p>
 <script>
 ;(function () {
 var wrapper = document.getElementById("wrapper")
