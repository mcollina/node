--- conflicted
+++ resolved
@@ -225,34 +225,17 @@
       var nextTickLength = nextTickQueue.length;
       if (nextTickLength === 0) return;
 
-<<<<<<< HEAD
-      var q = nextTickQueue;
-      nextTickQueue = [];
-
-      try {
-        for (var i = 0; i < l; i++) {
-          var tock = q[i];
-          var callback = tock.callback;
-          if (tock.domain) {
-            if (tock.domain._disposed) continue;
-            tock.domain.enter();
-          }
-          callback();
-          if (tock.domain) tock.domain.exit();
-        }
-      }
-      catch (e) {
-        if (i + 1 < l) {
-          nextTickQueue = q.slice(i + 1).concat(nextTickQueue);
-        }
-        if (nextTickQueue.length) {
-          process._needTickCallback();
-        }
-        throw e; // process.nextTick error, or 'error' event on first tick
-=======
       while (nextTickIndex < nextTickLength) {
-        nextTickQueue[nextTickIndex++]();
->>>>>>> bf9d8e92
+        var tock = nextTickQueue[nextTickIndex++];
+        var callback = tock.callback;
+        if (tock.domain) {
+          if (tock.domain._disposed) continue;
+          tock.domain.enter();
+        }
+        callback();
+        if (tock.domain) {
+          tock.domain.exit();
+        }
       }
 
       nextTickQueue.splice(0, nextTickIndex);
