// Copyright Joyent, Inc. and other Node contributors.
//
// Permission is hereby granted, free of charge, to any person obtaining a
// copy of this software and associated documentation files (the
// "Software"), to deal in the Software without restriction, including
// without limitation the rights to use, copy, modify, merge, publish,
// distribute, sublicense, and/or sell copies of the Software, and to permit
// persons to whom the Software is furnished to do so, subject to the
// following conditions:
//
// The above copyright notice and this permission notice shall be included
// in all copies or substantial portions of the Software.
//
// THE SOFTWARE IS PROVIDED "AS IS", WITHOUT WARRANTY OF ANY KIND, EXPRESS
// OR IMPLIED, INCLUDING BUT NOT LIMITED TO THE WARRANTIES OF
// MERCHANTABILITY, FITNESS FOR A PARTICULAR PURPOSE AND NONINFRINGEMENT. IN
// NO EVENT SHALL THE AUTHORS OR COPYRIGHT HOLDERS BE LIABLE FOR ANY CLAIM,
// DAMAGES OR OTHER LIABILITY, WHETHER IN AN ACTION OF CONTRACT, TORT OR
// OTHERWISE, ARISING FROM, OUT OF OR IN CONNECTION WITH THE SOFTWARE OR THE
// USE OR OTHER DEALINGS IN THE SOFTWARE.

#include "node_contextify.h"

#include "base_object-inl.h"
#include "async_wrap-inl.h"
#include "memory_tracker-inl.h"
#include "module_wrap.h"
#include "node_context_data.h"
#include "node_errors.h"
#include "node_external_reference.h"
#include "node_internals.h"
#include "node_snapshot_builder.h"
#include "node_watchdog.h"
#include "util-inl.h"

namespace node {
namespace contextify {

using errors::TryCatchScope;

using v8::Array;
using v8::ArrayBufferView;
using v8::Boolean;
using v8::Context;
using v8::DeserializeInternalFieldsCallback;
using v8::EscapableHandleScope;
using v8::Function;
using v8::FunctionCallbackInfo;
using v8::FunctionTemplate;
using v8::Global;
using v8::HandleScope;
using v8::IndexedPropertyHandlerConfiguration;
using v8::Int32;
using v8::Integer;
using v8::Isolate;
using v8::Just;
using v8::Local;
using v8::Maybe;
using v8::MaybeLocal;
using v8::MeasureMemoryExecution;
using v8::MeasureMemoryMode;
using v8::MicrotaskQueue;
using v8::MicrotasksPolicy;
using v8::Name;
using v8::NamedPropertyHandlerConfiguration;
using v8::Nothing;
using v8::Number;
using v8::Object;
using v8::ObjectTemplate;
using v8::PrimitiveArray;
using v8::Promise;
using v8::PropertyAttribute;
using v8::PropertyCallbackInfo;
using v8::PropertyDescriptor;
using v8::PropertyHandlerFlags;
using v8::Script;
using v8::ScriptCompiler;
using v8::ScriptOrigin;
using v8::String;
using v8::Uint32;
using v8::UnboundScript;
using v8::Value;
using v8::WeakCallbackInfo;
using v8::WeakCallbackType;

// The vm module executes code in a sandboxed environment with a different
// global object than the rest of the code. This is achieved by applying
// every call that changes or queries a property on the global `this` in the
// sandboxed code, to the sandbox object.
//
// The implementation uses V8's interceptors for methods like `set`, `get`,
// `delete`, `defineProperty`, and for any query of the property attributes.
// Property handlers with interceptors are set on the object template for
// the sandboxed code. Handlers for both named properties and for indexed
// properties are used. Their functionality is almost identical, the indexed
// interceptors mostly just call the named interceptors.
//
// For every `get` of a global property in the sandboxed context, the
// interceptor callback checks the sandbox object for the property.
// If the property is defined on the sandbox, that result is returned to
// the original call instead of finishing the query on the global object.
//
// For every `set` of a global property, the interceptor callback defines or
// changes the property both on the sandbox and the global proxy.

namespace {

// Convert an int to a V8 Name (String or Symbol).
Local<Name> Uint32ToName(Local<Context> context, uint32_t index) {
  return Uint32::New(context->GetIsolate(), index)->ToString(context)
      .ToLocalChecked();
}

}  // anonymous namespace

BaseObjectPtr<ContextifyContext> ContextifyContext::New(
    Environment* env,
    Local<Object> sandbox_obj,
    const ContextOptions& options) {
  HandleScope scope(env->isolate());
  Local<ObjectTemplate> object_template = env->contextify_global_template();
  DCHECK(!object_template.IsEmpty());
  const SnapshotData* snapshot_data = env->isolate_data()->snapshot_data();

  MicrotaskQueue* queue =
      options.microtask_queue_wrap
          ? options.microtask_queue_wrap->microtask_queue().get()
          : env->isolate()->GetCurrentContext()->GetMicrotaskQueue();

  Local<Context> v8_context;
  if (!(CreateV8Context(env->isolate(), object_template, snapshot_data, queue)
            .ToLocal(&v8_context))) {
    // Allocation failure, maximum call stack size reached, termination, etc.
    return BaseObjectPtr<ContextifyContext>();
  }
  return New(v8_context, env, sandbox_obj, options);
}

void ContextifyContext::MemoryInfo(MemoryTracker* tracker) const {
  if (microtask_queue_wrap_) {
    tracker->TrackField("microtask_queue_wrap",
                        microtask_queue_wrap_->object());
  }
}

ContextifyContext::ContextifyContext(Environment* env,
                                     Local<Object> wrapper,
                                     Local<Context> v8_context,
                                     const ContextOptions& options)
    : BaseObject(env, wrapper),
      microtask_queue_wrap_(options.microtask_queue_wrap) {
  context_.Reset(env->isolate(), v8_context);
  // This should only be done after the initial initializations of the context
  // global object is finished.
  DCHECK_NULL(v8_context->GetAlignedPointerFromEmbedderData(
      ContextEmbedderIndex::kContextifyContext));
  v8_context->SetAlignedPointerInEmbedderData(
      ContextEmbedderIndex::kContextifyContext, this);
  // It's okay to make this reference weak - V8 would create an internal
  // reference to this context via the constructor of the wrapper.
  // As long as the wrapper is alive, it's constructor is alive, and so
  // is the context.
  context_.SetWeak();
}

ContextifyContext::~ContextifyContext() {
  Isolate* isolate = env()->isolate();
  HandleScope scope(isolate);

  env()->UntrackContext(PersistentToLocal::Weak(isolate, context_));
  context_.Reset();
}

void ContextifyContext::InitializeGlobalTemplates(IsolateData* isolate_data) {
  DCHECK(isolate_data->contextify_wrapper_template().IsEmpty());
  Local<FunctionTemplate> global_func_template =
      FunctionTemplate::New(isolate_data->isolate());
  Local<ObjectTemplate> global_object_template =
      global_func_template->InstanceTemplate();

  NamedPropertyHandlerConfiguration config(
      PropertyGetterCallback,
      PropertySetterCallback,
      PropertyDescriptorCallback,
      PropertyDeleterCallback,
      PropertyEnumeratorCallback,
      PropertyDefinerCallback,
      {},
      PropertyHandlerFlags::kHasNoSideEffect);

  IndexedPropertyHandlerConfiguration indexed_config(
      IndexedPropertyGetterCallback,
      IndexedPropertySetterCallback,
      IndexedPropertyDescriptorCallback,
      IndexedPropertyDeleterCallback,
      PropertyEnumeratorCallback,
      IndexedPropertyDefinerCallback,
      {},
      PropertyHandlerFlags::kHasNoSideEffect);

  global_object_template->SetHandler(config);
  global_object_template->SetHandler(indexed_config);
  isolate_data->set_contextify_global_template(global_object_template);

  Local<FunctionTemplate> wrapper_func_template =
      BaseObject::MakeLazilyInitializedJSTemplate(isolate_data);
  Local<ObjectTemplate> wrapper_object_template =
      wrapper_func_template->InstanceTemplate();
  isolate_data->set_contextify_wrapper_template(wrapper_object_template);
}

MaybeLocal<Context> ContextifyContext::CreateV8Context(
    Isolate* isolate,
    Local<ObjectTemplate> object_template,
    const SnapshotData* snapshot_data,
    MicrotaskQueue* queue) {
  EscapableHandleScope scope(isolate);

  Local<Context> ctx;
  if (snapshot_data == nullptr) {
    ctx = Context::New(isolate,
                       nullptr,  // extensions
                       object_template,
                       {},  // global object
                       {},  // deserialization callback
                       queue);
    if (ctx.IsEmpty() || InitializeBaseContextForSnapshot(ctx).IsNothing()) {
      return MaybeLocal<Context>();
    }
  } else if (!Context::FromSnapshot(isolate,
                                    SnapshotData::kNodeVMContextIndex,
                                    {},       // deserialization callback
                                    nullptr,  // extensions
                                    {},       // global object
                                    queue)
                  .ToLocal(&ctx)) {
    return MaybeLocal<Context>();
  }

  return scope.Escape(ctx);
}

BaseObjectPtr<ContextifyContext> ContextifyContext::New(
    Local<Context> v8_context,
    Environment* env,
    Local<Object> sandbox_obj,
    const ContextOptions& options) {
  HandleScope scope(env->isolate());
  // This only initializes part of the context. The primordials are
  // only initialized when needed because even deserializing them slows
  // things down significantly and they are only needed in rare occasions
  // in the vm contexts.
  if (InitializeContextRuntime(v8_context).IsNothing()) {
    return BaseObjectPtr<ContextifyContext>();
  }

  Local<Context> main_context = env->context();
  Local<Object> new_context_global = v8_context->Global();
  v8_context->SetSecurityToken(main_context->GetSecurityToken());

  // We need to tie the lifetime of the sandbox object with the lifetime of
  // newly created context. We do this by making them hold references to each
  // other. The context can directly hold a reference to the sandbox as an
  // embedder data field. The sandbox uses a private symbol to hold a reference
  // to the ContextifyContext wrapper which in turn internally references
  // the context from its constructor.
  v8_context->SetEmbedderData(ContextEmbedderIndex::kSandboxObject,
                              sandbox_obj);

  // Delegate the code generation validation to
  // node::ModifyCodeGenerationFromStrings.
  v8_context->AllowCodeGenerationFromStrings(false);
  v8_context->SetEmbedderData(
      ContextEmbedderIndex::kAllowCodeGenerationFromStrings,
      options.allow_code_gen_strings);
  v8_context->SetEmbedderData(ContextEmbedderIndex::kAllowWasmCodeGeneration,
                              options.allow_code_gen_wasm);

  Utf8Value name_val(env->isolate(), options.name);
  ContextInfo info(*name_val);
  if (!options.origin.IsEmpty()) {
    Utf8Value origin_val(env->isolate(), options.origin);
    info.origin = *origin_val;
  }

  BaseObjectPtr<ContextifyContext> result;
  Local<Object> wrapper;
  {
    Context::Scope context_scope(v8_context);
    Local<String> ctor_name = sandbox_obj->GetConstructorName();
    if (!ctor_name->Equals(v8_context, env->object_string()).FromMaybe(false) &&
        new_context_global
            ->DefineOwnProperty(
                v8_context,
                v8::Symbol::GetToStringTag(env->isolate()),
                ctor_name,
                static_cast<v8::PropertyAttribute>(v8::DontEnum))
            .IsNothing()) {
      return BaseObjectPtr<ContextifyContext>();
    }
    env->AssignToContext(v8_context, nullptr, info);

    if (!env->contextify_wrapper_template()
             ->NewInstance(v8_context)
             .ToLocal(&wrapper)) {
      return BaseObjectPtr<ContextifyContext>();
    }

    result =
        MakeBaseObject<ContextifyContext>(env, wrapper, v8_context, options);
    // The only strong reference to the wrapper will come from the sandbox.
    result->MakeWeak();
  }

  if (sandbox_obj
          ->SetPrivate(
              v8_context, env->contextify_context_private_symbol(), wrapper)
          .IsNothing()) {
    return BaseObjectPtr<ContextifyContext>();
  }

  return result;
}

void ContextifyContext::CreatePerIsolateProperties(
    IsolateData* isolate_data, Local<ObjectTemplate> target) {
  Isolate* isolate = isolate_data->isolate();
  SetMethod(isolate, target, "makeContext", MakeContext);
  SetMethod(isolate, target, "isContext", IsContext);
  SetMethod(isolate, target, "compileFunction", CompileFunction);
}

void ContextifyContext::RegisterExternalReferences(
    ExternalReferenceRegistry* registry) {
  registry->Register(MakeContext);
  registry->Register(IsContext);
  registry->Register(CompileFunction);
  registry->Register(PropertyGetterCallback);
  registry->Register(PropertySetterCallback);
  registry->Register(PropertyDescriptorCallback);
  registry->Register(PropertyDeleterCallback);
  registry->Register(PropertyEnumeratorCallback);
  registry->Register(PropertyDefinerCallback);
  registry->Register(IndexedPropertyGetterCallback);
  registry->Register(IndexedPropertySetterCallback);
  registry->Register(IndexedPropertyDescriptorCallback);
  registry->Register(IndexedPropertyDeleterCallback);
  registry->Register(IndexedPropertyDefinerCallback);
}

// makeContext(sandbox, name, origin, strings, wasm);
void ContextifyContext::MakeContext(const FunctionCallbackInfo<Value>& args) {
  Environment* env = Environment::GetCurrent(args);

  CHECK_EQ(args.Length(), 6);
  CHECK(args[0]->IsObject());
  Local<Object> sandbox = args[0].As<Object>();

  // Don't allow contextifying a sandbox multiple times.
  CHECK(
      !sandbox->HasPrivate(
          env->context(),
          env->contextify_context_private_symbol()).FromJust());

  ContextOptions options;

  CHECK(args[1]->IsString());
  options.name = args[1].As<String>();

  CHECK(args[2]->IsString() || args[2]->IsUndefined());
  if (args[2]->IsString()) {
    options.origin = args[2].As<String>();
  }

  CHECK(args[3]->IsBoolean());
  options.allow_code_gen_strings = args[3].As<Boolean>();

  CHECK(args[4]->IsBoolean());
  options.allow_code_gen_wasm = args[4].As<Boolean>();

  if (args[5]->IsObject() &&
      !env->microtask_queue_ctor_template().IsEmpty() &&
      env->microtask_queue_ctor_template()->HasInstance(args[5])) {
    options.microtask_queue_wrap.reset(
        Unwrap<MicrotaskQueueWrap>(args[5].As<Object>()));
  }

  TryCatchScope try_catch(env);
  BaseObjectPtr<ContextifyContext> context_ptr =
      ContextifyContext::New(env, sandbox, options);

  if (try_catch.HasCaught()) {
    if (!try_catch.HasTerminated())
      try_catch.ReThrow();
    return;
  }
}


void ContextifyContext::IsContext(const FunctionCallbackInfo<Value>& args) {
  Environment* env = Environment::GetCurrent(args);

  CHECK(args[0]->IsObject());
  Local<Object> sandbox = args[0].As<Object>();

  Maybe<bool> result =
      sandbox->HasPrivate(env->context(),
                          env->contextify_context_private_symbol());
  args.GetReturnValue().Set(result.FromJust());
}


void ContextifyContext::WeakCallback(
    const WeakCallbackInfo<ContextifyContext>& data) {
  ContextifyContext* context = data.GetParameter();
  delete context;
}

// static
ContextifyContext* ContextifyContext::ContextFromContextifiedSandbox(
    Environment* env,
    const Local<Object>& sandbox) {
  Local<Value> context_global;
  if (sandbox
          ->GetPrivate(env->context(), env->contextify_context_private_symbol())
          .ToLocal(&context_global) &&
      context_global->IsObject()) {
    return Unwrap<ContextifyContext>(context_global.As<Object>());
  }
  return nullptr;
}

template <typename T>
ContextifyContext* ContextifyContext::Get(const PropertyCallbackInfo<T>& args) {
  return Get(args.This());
}

ContextifyContext* ContextifyContext::Get(Local<Object> object) {
  Local<Context> context;
  if (!object->GetCreationContext().ToLocal(&context)) {
    return nullptr;
  }
  if (!ContextEmbedderTag::IsNodeContext(context)) {
    return nullptr;
  }
  return static_cast<ContextifyContext*>(
      context->GetAlignedPointerFromEmbedderData(
          ContextEmbedderIndex::kContextifyContext));
}

bool ContextifyContext::IsStillInitializing(const ContextifyContext* ctx) {
  return ctx == nullptr || ctx->context_.IsEmpty();
}

// static
void ContextifyContext::PropertyGetterCallback(
    Local<Name> property,
    const PropertyCallbackInfo<Value>& args) {
  ContextifyContext* ctx = ContextifyContext::Get(args);

  // Still initializing
  if (IsStillInitializing(ctx)) return;

  Local<Context> context = ctx->context();
  Local<Object> sandbox = ctx->sandbox();
  MaybeLocal<Value> maybe_rv =
      sandbox->GetRealNamedProperty(context, property);
  if (maybe_rv.IsEmpty()) {
    maybe_rv =
        ctx->global_proxy()->GetRealNamedProperty(context, property);
  }

  Local<Value> rv;
  if (maybe_rv.ToLocal(&rv)) {
    if (rv == sandbox)
      rv = ctx->global_proxy();

    args.GetReturnValue().Set(rv);
  }
}

// static
void ContextifyContext::PropertySetterCallback(
    Local<Name> property,
    Local<Value> value,
    const PropertyCallbackInfo<Value>& args) {
  ContextifyContext* ctx = ContextifyContext::Get(args);

  // Still initializing
  if (IsStillInitializing(ctx)) return;

  Local<Context> context = ctx->context();
  PropertyAttribute attributes = PropertyAttribute::None;
  bool is_declared_on_global_proxy = ctx->global_proxy()
      ->GetRealNamedPropertyAttributes(context, property)
      .To(&attributes);
  bool read_only =
      static_cast<int>(attributes) &
      static_cast<int>(PropertyAttribute::ReadOnly);

  bool is_declared_on_sandbox = ctx->sandbox()
      ->GetRealNamedPropertyAttributes(context, property)
      .To(&attributes);
  read_only = read_only ||
      (static_cast<int>(attributes) &
      static_cast<int>(PropertyAttribute::ReadOnly));

  if (read_only)
    return;

  // true for x = 5
  // false for this.x = 5
  // false for Object.defineProperty(this, 'foo', ...)
  // false for vmResult.x = 5 where vmResult = vm.runInContext();
  bool is_contextual_store = ctx->global_proxy() != args.This();

  // Indicator to not return before setting (undeclared) function declarations
  // on the sandbox in strict mode, i.e. args.ShouldThrowOnError() = true.
  // True for 'function f() {}', 'this.f = function() {}',
  // 'var f = function()'.
  // In effect only for 'function f() {}' because
  // var f = function(), is_declared = true
  // this.f = function() {}, is_contextual_store = false.
  bool is_function = value->IsFunction();

  bool is_declared = is_declared_on_global_proxy || is_declared_on_sandbox;
  if (!is_declared && args.ShouldThrowOnError() && is_contextual_store &&
      !is_function)
    return;

  if (ctx->sandbox()->Set(context, property, value).IsNothing()) return;

  Local<Value> desc;
  if (is_declared_on_sandbox &&
      ctx->sandbox()
          ->GetOwnPropertyDescriptor(context, property)
          .ToLocal(&desc)) {
    Environment* env = Environment::GetCurrent(context);
    Local<Object> desc_obj = desc.As<Object>();

    // We have to specify the return value for any contextual or get/set
    // property
    if (desc_obj->HasOwnProperty(context, env->get_string()).FromMaybe(false) ||
        desc_obj->HasOwnProperty(context, env->set_string()).FromMaybe(false))
      args.GetReturnValue().Set(value);
  }
}

// static
void ContextifyContext::PropertyDescriptorCallback(
    Local<Name> property,
    const PropertyCallbackInfo<Value>& args) {
  ContextifyContext* ctx = ContextifyContext::Get(args);

  // Still initializing
  if (IsStillInitializing(ctx)) return;

  Local<Context> context = ctx->context();

  Local<Object> sandbox = ctx->sandbox();

  if (sandbox->HasOwnProperty(context, property).FromMaybe(false)) {
    Local<Value> desc;
    if (sandbox->GetOwnPropertyDescriptor(context, property).ToLocal(&desc)) {
      args.GetReturnValue().Set(desc);
    }
  }
}

// static
void ContextifyContext::PropertyDefinerCallback(
    Local<Name> property,
    const PropertyDescriptor& desc,
    const PropertyCallbackInfo<Value>& args) {
  ContextifyContext* ctx = ContextifyContext::Get(args);

  // Still initializing
  if (IsStillInitializing(ctx)) return;

  Local<Context> context = ctx->context();
  Isolate* isolate = context->GetIsolate();

  PropertyAttribute attributes = PropertyAttribute::None;
  bool is_declared =
      ctx->global_proxy()->GetRealNamedPropertyAttributes(context,
                                                          property)
          .To(&attributes);
  bool read_only =
      static_cast<int>(attributes) &
          static_cast<int>(PropertyAttribute::ReadOnly);

  // If the property is set on the global as read_only, don't change it on
  // the global or sandbox.
  if (is_declared && read_only)
    return;

  Local<Object> sandbox = ctx->sandbox();

  auto define_prop_on_sandbox =
      [&] (PropertyDescriptor* desc_for_sandbox) {
        if (desc.has_enumerable()) {
          desc_for_sandbox->set_enumerable(desc.enumerable());
        }
        if (desc.has_configurable()) {
          desc_for_sandbox->set_configurable(desc.configurable());
        }
        // Set the property on the sandbox.
        USE(sandbox->DefineProperty(context, property, *desc_for_sandbox));
      };

  if (desc.has_get() || desc.has_set()) {
    PropertyDescriptor desc_for_sandbox(
        desc.has_get() ? desc.get() : Undefined(isolate).As<Value>(),
        desc.has_set() ? desc.set() : Undefined(isolate).As<Value>());

    define_prop_on_sandbox(&desc_for_sandbox);
  } else {
    Local<Value> value =
        desc.has_value() ? desc.value() : Undefined(isolate).As<Value>();

    if (desc.has_writable()) {
      PropertyDescriptor desc_for_sandbox(value, desc.writable());
      define_prop_on_sandbox(&desc_for_sandbox);
    } else {
      PropertyDescriptor desc_for_sandbox(value);
      define_prop_on_sandbox(&desc_for_sandbox);
    }
  }
}

// static
void ContextifyContext::PropertyDeleterCallback(
    Local<Name> property,
    const PropertyCallbackInfo<Boolean>& args) {
  ContextifyContext* ctx = ContextifyContext::Get(args);

  // Still initializing
  if (IsStillInitializing(ctx)) return;

  Maybe<bool> success = ctx->sandbox()->Delete(ctx->context(), property);

  if (success.FromMaybe(false))
    return;

  // Delete failed on the sandbox, intercept and do not delete on
  // the global object.
  args.GetReturnValue().Set(false);
}

// static
void ContextifyContext::PropertyEnumeratorCallback(
    const PropertyCallbackInfo<Array>& args) {
  ContextifyContext* ctx = ContextifyContext::Get(args);

  // Still initializing
  if (IsStillInitializing(ctx)) return;

  Local<Array> properties;

  if (!ctx->sandbox()->GetPropertyNames(ctx->context()).ToLocal(&properties))
    return;

  args.GetReturnValue().Set(properties);
}

// static
void ContextifyContext::IndexedPropertyGetterCallback(
    uint32_t index,
    const PropertyCallbackInfo<Value>& args) {
  ContextifyContext* ctx = ContextifyContext::Get(args);

  // Still initializing
  if (IsStillInitializing(ctx)) return;

  ContextifyContext::PropertyGetterCallback(
      Uint32ToName(ctx->context(), index), args);
}


void ContextifyContext::IndexedPropertySetterCallback(
    uint32_t index,
    Local<Value> value,
    const PropertyCallbackInfo<Value>& args) {
  ContextifyContext* ctx = ContextifyContext::Get(args);

  // Still initializing
  if (IsStillInitializing(ctx)) return;

  ContextifyContext::PropertySetterCallback(
      Uint32ToName(ctx->context(), index), value, args);
}

// static
void ContextifyContext::IndexedPropertyDescriptorCallback(
    uint32_t index,
    const PropertyCallbackInfo<Value>& args) {
  ContextifyContext* ctx = ContextifyContext::Get(args);

  // Still initializing
  if (IsStillInitializing(ctx)) return;

  ContextifyContext::PropertyDescriptorCallback(
      Uint32ToName(ctx->context(), index), args);
}


void ContextifyContext::IndexedPropertyDefinerCallback(
    uint32_t index,
    const PropertyDescriptor& desc,
    const PropertyCallbackInfo<Value>& args) {
  ContextifyContext* ctx = ContextifyContext::Get(args);

  // Still initializing
  if (IsStillInitializing(ctx)) return;

  ContextifyContext::PropertyDefinerCallback(
      Uint32ToName(ctx->context(), index), desc, args);
}

// static
void ContextifyContext::IndexedPropertyDeleterCallback(
    uint32_t index,
    const PropertyCallbackInfo<Boolean>& args) {
  ContextifyContext* ctx = ContextifyContext::Get(args);

  // Still initializing
  if (IsStillInitializing(ctx)) return;

  Maybe<bool> success = ctx->sandbox()->Delete(ctx->context(), index);

  if (success.FromMaybe(false))
    return;

  // Delete failed on the sandbox, intercept and do not delete on
  // the global object.
  args.GetReturnValue().Set(false);
}

void ContextifyScript::CreatePerIsolateProperties(
    IsolateData* isolate_data, Local<ObjectTemplate> target) {
  Isolate* isolate = isolate_data->isolate();
  Local<String> class_name = FIXED_ONE_BYTE_STRING(isolate, "ContextifyScript");

  Local<FunctionTemplate> script_tmpl = NewFunctionTemplate(isolate, New);
  script_tmpl->InstanceTemplate()->SetInternalFieldCount(
      ContextifyScript::kInternalFieldCount);
  script_tmpl->SetClassName(class_name);
  SetProtoMethod(isolate, script_tmpl, "createCachedData", CreateCachedData);
  SetProtoMethod(isolate, script_tmpl, "runInContext", RunInContext);

  target->Set(isolate, "ContextifyScript", script_tmpl);
  isolate_data->set_script_context_constructor_template(script_tmpl);
}

void ContextifyScript::RegisterExternalReferences(
    ExternalReferenceRegistry* registry) {
  registry->Register(New);
  registry->Register(CreateCachedData);
  registry->Register(RunInContext);
}

void ContextifyScript::New(const FunctionCallbackInfo<Value>& args) {
  Environment* env = Environment::GetCurrent(args);
  Isolate* isolate = env->isolate();
  Local<Context> context = env->context();

  CHECK(args.IsConstructCall());

  const int argc = args.Length();
  CHECK_GE(argc, 2);

  CHECK(args[0]->IsString());
  Local<String> code = args[0].As<String>();

  CHECK(args[1]->IsString());
  Local<String> filename = args[1].As<String>();

  int line_offset = 0;
  int column_offset = 0;
  Local<ArrayBufferView> cached_data_buf;
  bool produce_cached_data = false;
  Local<Context> parsing_context = context;

  if (argc > 2) {
    // new ContextifyScript(code, filename, lineOffset, columnOffset,
    //                      cachedData, produceCachedData, parsingContext)
    CHECK_EQ(argc, 7);
    CHECK(args[2]->IsNumber());
    line_offset = args[2].As<Int32>()->Value();
    CHECK(args[3]->IsNumber());
    column_offset = args[3].As<Int32>()->Value();
    if (!args[4]->IsUndefined()) {
      CHECK(args[4]->IsArrayBufferView());
      cached_data_buf = args[4].As<ArrayBufferView>();
    }
    CHECK(args[5]->IsBoolean());
    produce_cached_data = args[5]->IsTrue();
    if (!args[6]->IsUndefined()) {
      CHECK(args[6]->IsObject());
      ContextifyContext* sandbox =
          ContextifyContext::ContextFromContextifiedSandbox(
              env, args[6].As<Object>());
      CHECK_NOT_NULL(sandbox);
      parsing_context = sandbox->context();
    }
  }

  ContextifyScript* contextify_script =
      new ContextifyScript(env, args.This());

  if (*TRACE_EVENT_API_GET_CATEGORY_GROUP_ENABLED(
          TRACING_CATEGORY_NODE2(vm, script)) != 0) {
    Utf8Value fn(isolate, filename);
    TRACE_EVENT_BEGIN1(TRACING_CATEGORY_NODE2(vm, script),
                       "ContextifyScript::New",
                       "filename",
                       TRACE_STR_COPY(*fn));
  }

  ScriptCompiler::CachedData* cached_data = nullptr;
  if (!cached_data_buf.IsEmpty()) {
    uint8_t* data = static_cast<uint8_t*>(cached_data_buf->Buffer()->Data());
    cached_data = new ScriptCompiler::CachedData(
        data + cached_data_buf->ByteOffset(), cached_data_buf->ByteLength());
  }

  Local<PrimitiveArray> host_defined_options =
      PrimitiveArray::New(isolate, loader::HostDefinedOptions::kLength);
  host_defined_options->Set(isolate, loader::HostDefinedOptions::kType,
                            Number::New(isolate, loader::ScriptType::kScript));
  host_defined_options->Set(isolate, loader::HostDefinedOptions::kID,
                            Number::New(isolate, contextify_script->id()));

  ScriptOrigin origin(isolate,
                      filename,
                      line_offset,                          // line offset
                      column_offset,                        // column offset
                      true,                                 // is cross origin
                      -1,                                   // script id
                      Local<Value>(),                       // source map URL
                      false,                                // is opaque (?)
                      false,                                // is WASM
                      false,                                // is ES Module
                      host_defined_options);
  ScriptCompiler::Source source(code, origin, cached_data);
  ScriptCompiler::CompileOptions compile_options =
      ScriptCompiler::kNoCompileOptions;

  if (source.GetCachedData() != nullptr)
    compile_options = ScriptCompiler::kConsumeCodeCache;

  TryCatchScope try_catch(env);
  ShouldNotAbortOnUncaughtScope no_abort_scope(env);
  Context::Scope scope(parsing_context);

  MaybeLocal<UnboundScript> maybe_v8_script =
      ScriptCompiler::CompileUnboundScript(isolate, &source, compile_options);

  Local<UnboundScript> v8_script;
  if (!maybe_v8_script.ToLocal(&v8_script)) {
    errors::DecorateErrorStack(env, try_catch);
    no_abort_scope.Close();
    if (!try_catch.HasTerminated())
      try_catch.ReThrow();
    TRACE_EVENT_END0(TRACING_CATEGORY_NODE2(vm, script),
                     "ContextifyScript::New");
    return;
  }
  contextify_script->script_.Reset(isolate, v8_script);

  std::unique_ptr<ScriptCompiler::CachedData> new_cached_data;
  if (produce_cached_data) {
    new_cached_data.reset(ScriptCompiler::CreateCodeCache(v8_script));
  }

  if (StoreCodeCacheResult(env,
                           args.This(),
                           compile_options,
                           source,
                           produce_cached_data,
                           std::move(new_cached_data))
          .IsNothing()) {
    return;
  }

  if (args.This()
          ->Set(env->context(),
                env->source_map_url_string(),
                v8_script->GetSourceMappingURL())
          .IsNothing())
    return;

  TRACE_EVENT_END0(TRACING_CATEGORY_NODE2(vm, script), "ContextifyScript::New");
}

Maybe<bool> StoreCodeCacheResult(
    Environment* env,
    Local<Object> target,
    ScriptCompiler::CompileOptions compile_options,
    const v8::ScriptCompiler::Source& source,
    bool produce_cached_data,
    std::unique_ptr<ScriptCompiler::CachedData> new_cached_data) {
  Local<Context> context;
  if (!target->GetCreationContext().ToLocal(&context)) {
    return Nothing<bool>();
  }
  if (compile_options == ScriptCompiler::kConsumeCodeCache) {
    if (target
            ->Set(
                context,
                env->cached_data_rejected_string(),
                Boolean::New(env->isolate(), source.GetCachedData()->rejected))
            .IsNothing()) {
      return Nothing<bool>();
    }
  }
  if (produce_cached_data) {
    bool cached_data_produced = new_cached_data != nullptr;
    if (cached_data_produced) {
      MaybeLocal<Object> buf =
          Buffer::Copy(env,
                       reinterpret_cast<const char*>(new_cached_data->data),
                       new_cached_data->length);
      if (target->Set(context, env->cached_data_string(), buf.ToLocalChecked())
              .IsNothing()) {
        return Nothing<bool>();
      }
    }
    if (target
            ->Set(context,
                  env->cached_data_produced_string(),
                  Boolean::New(env->isolate(), cached_data_produced))
            .IsNothing()) {
      return Nothing<bool>();
    }
  }
  return Just(true);
}

bool ContextifyScript::InstanceOf(Environment* env,
                                  const Local<Value>& value) {
  return !value.IsEmpty() &&
         env->script_context_constructor_template()->HasInstance(value);
}

void ContextifyScript::CreateCachedData(
    const FunctionCallbackInfo<Value>& args) {
  Environment* env = Environment::GetCurrent(args);
  ContextifyScript* wrapped_script;
  ASSIGN_OR_RETURN_UNWRAP(&wrapped_script, args.Holder());
  Local<UnboundScript> unbound_script =
      PersistentToLocal::Default(env->isolate(), wrapped_script->script_);
  std::unique_ptr<ScriptCompiler::CachedData> cached_data(
      ScriptCompiler::CreateCodeCache(unbound_script));
  if (!cached_data) {
    args.GetReturnValue().Set(Buffer::New(env, 0).ToLocalChecked());
  } else {
    MaybeLocal<Object> buf = Buffer::Copy(
        env,
        reinterpret_cast<const char*>(cached_data->data),
        cached_data->length);
    args.GetReturnValue().Set(buf.ToLocalChecked());
  }
}

void ContextifyScript::RunInContext(const FunctionCallbackInfo<Value>& args) {
  Environment* env = Environment::GetCurrent(args);

  ContextifyScript* wrapped_script;
  ASSIGN_OR_RETURN_UNWRAP(&wrapped_script, args.Holder());

  CHECK_EQ(args.Length(), 5);
  CHECK(args[0]->IsObject() || args[0]->IsNull());

  Local<Context> context;
  std::shared_ptr<MicrotaskQueue> microtask_queue;

  if (args[0]->IsObject()) {
    Local<Object> sandbox = args[0].As<Object>();
    // Get the context from the sandbox
    ContextifyContext* contextify_context =
        ContextifyContext::ContextFromContextifiedSandbox(env, sandbox);
    CHECK_NOT_NULL(contextify_context);
    CHECK_EQ(contextify_context->env(), env);

    context = contextify_context->context();
    if (context.IsEmpty()) return;

    microtask_queue = contextify_context->microtask_queue();
  } else {
    context = env->context();
  }

  TRACE_EVENT0(TRACING_CATEGORY_NODE2(vm, script), "RunInContext");

  CHECK(args[1]->IsNumber());
  int64_t timeout = args[1]->IntegerValue(env->context()).FromJust();

  CHECK(args[2]->IsBoolean());
  bool display_errors = args[2]->IsTrue();

  CHECK(args[3]->IsBoolean());
  bool break_on_sigint = args[3]->IsTrue();

  CHECK(args[4]->IsBoolean());
  bool break_on_first_line = args[4]->IsTrue();

  // Do the eval within the context
  EvalMachine(context,
              env,
              timeout,
              display_errors,
              break_on_sigint,
              break_on_first_line,
              microtask_queue,
              args);
}

bool ContextifyScript::EvalMachine(Local<Context> context,
                                   Environment* env,
                                   const int64_t timeout,
                                   const bool display_errors,
                                   const bool break_on_sigint,
                                   const bool break_on_first_line,
                                   std::shared_ptr<MicrotaskQueue> mtask_queue,
                                   const FunctionCallbackInfo<Value>& args) {
  Context::Scope context_scope(context);

  if (!env->can_call_into_js())
    return false;
  if (!ContextifyScript::InstanceOf(env, args.Holder())) {
    THROW_ERR_INVALID_THIS(
        env,
        "Script methods can only be called on script instances.");
    return false;
  }

  TryCatchScope try_catch(env);
  Isolate::SafeForTerminationScope safe_for_termination(env->isolate());
  ContextifyScript* wrapped_script;
  ASSIGN_OR_RETURN_UNWRAP(&wrapped_script, args.Holder(), false);
  Local<UnboundScript> unbound_script =
      PersistentToLocal::Default(env->isolate(), wrapped_script->script_);
  Local<Script> script = unbound_script->BindToCurrentContext();

#if HAVE_INSPECTOR
  if (break_on_first_line) {
    env->inspector_agent()->PauseOnNextJavascriptStatement("Break on start");
  }
#endif

  MaybeLocal<Value> result;
  bool timed_out = false;
  bool received_signal = false;
  auto run = [&]() {
    MaybeLocal<Value> result = script->Run(context);
    if (!result.IsEmpty() && mtask_queue)
      mtask_queue->PerformCheckpoint(env->isolate());
    return result;
  };
  if (break_on_sigint && timeout != -1) {
    Watchdog wd(env->isolate(), timeout, &timed_out);
    SigintWatchdog swd(env->isolate(), &received_signal);
    result = run();
  } else if (break_on_sigint) {
    SigintWatchdog swd(env->isolate(), &received_signal);
    result = run();
  } else if (timeout != -1) {
    Watchdog wd(env->isolate(), timeout, &timed_out);
    result = run();
  } else {
    result = run();
  }

  // Convert the termination exception into a regular exception.
  if (timed_out || received_signal) {
    if (!env->is_main_thread() && env->is_stopping())
      return false;
    env->isolate()->CancelTerminateExecution();
    // It is possible that execution was terminated by another timeout in
    // which this timeout is nested, so check whether one of the watchdogs
    // from this invocation is responsible for termination.
    if (timed_out) {
      node::THROW_ERR_SCRIPT_EXECUTION_TIMEOUT(env, timeout);
    } else if (received_signal) {
      node::THROW_ERR_SCRIPT_EXECUTION_INTERRUPTED(env);
    }
  }

  if (try_catch.HasCaught()) {
    if (!timed_out && !received_signal && display_errors) {
      // We should decorate non-termination exceptions
      errors::DecorateErrorStack(env, try_catch);
    }

    // If there was an exception thrown during script execution, re-throw it.
    // If one of the above checks threw, re-throw the exception instead of
    // letting try_catch catch it.
    // If execution has been terminated, but not by one of the watchdogs from
    // this invocation, this will re-throw a `null` value.
    if (!try_catch.HasTerminated())
      try_catch.ReThrow();

    return false;
  }

  args.GetReturnValue().Set(result.ToLocalChecked());
  return true;
}


ContextifyScript::ContextifyScript(Environment* env, Local<Object> object)
    : BaseObject(env, object),
      id_(env->get_next_script_id()) {
  MakeWeak();
  env->id_to_script_map.emplace(id_, this);
}


ContextifyScript::~ContextifyScript() {
  env()->id_to_script_map.erase(id_);
}


void ContextifyContext::CompileFunction(
    const FunctionCallbackInfo<Value>& args) {
  Environment* env = Environment::GetCurrent(args);
  Isolate* isolate = env->isolate();
  Local<Context> context = env->context();

  // Argument 1: source code
  CHECK(args[0]->IsString());
  Local<String> code = args[0].As<String>();

  // Argument 2: filename
  CHECK(args[1]->IsString());
  Local<String> filename = args[1].As<String>();

  // Argument 3: line offset
  CHECK(args[2]->IsNumber());
  int line_offset = args[2].As<Int32>()->Value();

  // Argument 4: column offset
  CHECK(args[3]->IsNumber());
  int column_offset = args[3].As<Int32>()->Value();

  // Argument 5: cached data (optional)
  Local<ArrayBufferView> cached_data_buf;
  if (!args[4]->IsUndefined()) {
    CHECK(args[4]->IsArrayBufferView());
    cached_data_buf = args[4].As<ArrayBufferView>();
  }

  // Argument 6: produce cache data
  CHECK(args[5]->IsBoolean());
  bool produce_cached_data = args[5]->IsTrue();

  // Argument 7: parsing context (optional)
  Local<Context> parsing_context;
  if (!args[6]->IsUndefined()) {
    CHECK(args[6]->IsObject());
    ContextifyContext* sandbox =
        ContextifyContext::ContextFromContextifiedSandbox(
            env, args[6].As<Object>());
    CHECK_NOT_NULL(sandbox);
    parsing_context = sandbox->context();
  } else {
    parsing_context = context;
  }

  // Argument 8: context extensions (optional)
  Local<Array> context_extensions_buf;
  if (!args[7]->IsUndefined()) {
    CHECK(args[7]->IsArray());
    context_extensions_buf = args[7].As<Array>();
  }

  // Argument 9: params for the function (optional)
  Local<Array> params_buf;
  if (!args[8]->IsUndefined()) {
    CHECK(args[8]->IsArray());
    params_buf = args[8].As<Array>();
  }

  // Read cache from cached data buffer
  ScriptCompiler::CachedData* cached_data = nullptr;
  if (!cached_data_buf.IsEmpty()) {
    uint8_t* data = static_cast<uint8_t*>(cached_data_buf->Buffer()->Data());
    cached_data = new ScriptCompiler::CachedData(
      data + cached_data_buf->ByteOffset(), cached_data_buf->ByteLength());
  }

  // Get the function id
  uint32_t id = env->get_next_function_id();

  // Set host_defined_options
  Local<PrimitiveArray> host_defined_options =
      PrimitiveArray::New(isolate, loader::HostDefinedOptions::kLength);
  host_defined_options->Set(
      isolate,
      loader::HostDefinedOptions::kType,
      Number::New(isolate, loader::ScriptType::kFunction));
  host_defined_options->Set(
      isolate, loader::HostDefinedOptions::kID, Number::New(isolate, id));

  ScriptOrigin origin(isolate,
                      filename,
                      line_offset,       // line offset
                      column_offset,     // column offset
                      true,              // is cross origin
                      -1,                // script id
                      Local<Value>(),    // source map URL
                      false,             // is opaque (?)
                      false,             // is WASM
                      false,             // is ES Module
                      host_defined_options);

  ScriptCompiler::Source source(code, origin, cached_data);
  ScriptCompiler::CompileOptions options;
  if (source.GetCachedData() == nullptr) {
    options = ScriptCompiler::kNoCompileOptions;
  } else {
    options = ScriptCompiler::kConsumeCodeCache;
  }

  TryCatchScope try_catch(env);
  Context::Scope scope(parsing_context);

  // Read context extensions from buffer
  std::vector<Local<Object>> context_extensions;
  if (!context_extensions_buf.IsEmpty()) {
    for (uint32_t n = 0; n < context_extensions_buf->Length(); n++) {
      Local<Value> val;
      if (!context_extensions_buf->Get(context, n).ToLocal(&val)) return;
      CHECK(val->IsObject());
      context_extensions.push_back(val.As<Object>());
    }
  }

  // Read params from params buffer
  std::vector<Local<String>> params;
  if (!params_buf.IsEmpty()) {
    for (uint32_t n = 0; n < params_buf->Length(); n++) {
      Local<Value> val;
      if (!params_buf->Get(context, n).ToLocal(&val)) return;
      CHECK(val->IsString());
      params.push_back(val.As<String>());
    }
  }

  MaybeLocal<Function> maybe_fn = ScriptCompiler::CompileFunction(
      parsing_context,
      &source,
      params.size(),
      params.data(),
      context_extensions.size(),
      context_extensions.data(),
      options,
      v8::ScriptCompiler::NoCacheReason::kNoCacheNoReason);

  Local<Function> fn;
  if (!maybe_fn.ToLocal(&fn)) {
    if (try_catch.HasCaught() && !try_catch.HasTerminated()) {
      errors::DecorateErrorStack(env, try_catch);
      try_catch.ReThrow();
    }
    return;
  }

  Local<Object> cache_key;
  if (!env->compiled_fn_entry_template()->NewInstance(
           context).ToLocal(&cache_key)) {
    return;
  }
  CompiledFnEntry* entry = new CompiledFnEntry(env, cache_key, id, fn);
  env->id_to_function_map.emplace(id, entry);

  Local<Object> result = Object::New(isolate);
  if (result->Set(parsing_context, env->function_string(), fn).IsNothing())
    return;
  if (result->Set(parsing_context, env->cache_key_string(), cache_key)
          .IsNothing())
    return;
  if (result
          ->Set(parsing_context,
                env->source_map_url_string(),
                fn->GetScriptOrigin().SourceMapUrl())
          .IsNothing())
    return;

  std::unique_ptr<ScriptCompiler::CachedData> new_cached_data;
  if (produce_cached_data) {
    new_cached_data.reset(ScriptCompiler::CreateCodeCacheForFunction(fn));
  }
  if (StoreCodeCacheResult(env,
                           result,
                           options,
                           source,
                           produce_cached_data,
                           std::move(new_cached_data))
          .IsNothing()) {
    return;
  }

  args.GetReturnValue().Set(result);
}

void CompiledFnEntry::WeakCallback(
    const WeakCallbackInfo<CompiledFnEntry>& data) {
  CompiledFnEntry* entry = data.GetParameter();
  delete entry;
}

CompiledFnEntry::CompiledFnEntry(Environment* env,
                                 Local<Object> object,
                                 uint32_t id,
                                 Local<Function> fn)
    : BaseObject(env, object), id_(id), fn_(env->isolate(), fn) {
  fn_.SetWeak(this, WeakCallback, v8::WeakCallbackType::kParameter);
}

CompiledFnEntry::~CompiledFnEntry() {
  env()->id_to_function_map.erase(id_);
  fn_.ClearWeak();
}

static void StartSigintWatchdog(const FunctionCallbackInfo<Value>& args) {
  int ret = SigintWatchdogHelper::GetInstance()->Start();
  args.GetReturnValue().Set(ret == 0);
}

static void StopSigintWatchdog(const FunctionCallbackInfo<Value>& args) {
  bool had_pending_signals = SigintWatchdogHelper::GetInstance()->Stop();
  args.GetReturnValue().Set(had_pending_signals);
}

static void WatchdogHasPendingSigint(const FunctionCallbackInfo<Value>& args) {
  bool ret = SigintWatchdogHelper::GetInstance()->HasPendingSignal();
  args.GetReturnValue().Set(ret);
}

static void MeasureMemory(const FunctionCallbackInfo<Value>& args) {
  CHECK(args[0]->IsInt32());
  CHECK(args[1]->IsInt32());
  int32_t mode = args[0].As<v8::Int32>()->Value();
  int32_t execution = args[1].As<v8::Int32>()->Value();
  Isolate* isolate = args.GetIsolate();

  Local<Context> current_context = isolate->GetCurrentContext();
  Local<Promise::Resolver> resolver;
  if (!Promise::Resolver::New(current_context).ToLocal(&resolver)) return;
  std::unique_ptr<v8::MeasureMemoryDelegate> delegate =
      v8::MeasureMemoryDelegate::Default(
          isolate,
          current_context,
          resolver,
          static_cast<v8::MeasureMemoryMode>(mode));
  isolate->MeasureMemory(std::move(delegate),
                         static_cast<v8::MeasureMemoryExecution>(execution));
  Local<Promise> promise = resolver->GetPromise();

  args.GetReturnValue().Set(promise);
}

MicrotaskQueueWrap::MicrotaskQueueWrap(Environment* env, Local<Object> obj)
  : BaseObject(env, obj),
    microtask_queue_(
        MicrotaskQueue::New(env->isolate(), MicrotasksPolicy::kExplicit)) {
  MakeWeak();
}

const std::shared_ptr<MicrotaskQueue>&
MicrotaskQueueWrap::microtask_queue() const {
  return microtask_queue_;
}

void MicrotaskQueueWrap::New(const FunctionCallbackInfo<Value>& args) {
  CHECK(args.IsConstructCall());
  new MicrotaskQueueWrap(Environment::GetCurrent(args), args.This());
}

void MicrotaskQueueWrap::CreatePerIsolateProperties(
    IsolateData* isolate_data, Local<ObjectTemplate> target) {
  Isolate* isolate = isolate_data->isolate();
  HandleScope scope(isolate);
  Local<FunctionTemplate> tmpl = NewFunctionTemplate(isolate, New);
  tmpl->InstanceTemplate()->SetInternalFieldCount(
      ContextifyScript::kInternalFieldCount);
  isolate_data->set_microtask_queue_ctor_template(tmpl);
  SetConstructorFunction(isolate, target, "MicrotaskQueue", tmpl);
}

void MicrotaskQueueWrap::RegisterExternalReferences(
    ExternalReferenceRegistry* registry) {
  registry->Register(New);
}

<<<<<<< HEAD
bool LocalWorker::HasInstance(Environment* env, Local<Value> value) {
  return GetConstructorTemplate(env)->HasInstance(value);
}

Local<FunctionTemplate> LocalWorker::GetConstructorTemplate(
    Environment* env) {
  Local<FunctionTemplate> tmpl = env->localworker_constructor_template();
  if (tmpl.IsEmpty()) {
    Isolate* isolate = env->isolate();
    tmpl = NewFunctionTemplate(isolate, New);
    tmpl->Inherit(AsyncWrap::GetConstructorTemplate(env));
    tmpl->InstanceTemplate()->SetInternalFieldCount(1);

    SetProtoMethod(isolate, tmpl, "start", Start);
    SetProtoMethod(isolate, tmpl, "load", Load);
    SetProtoMethod(isolate, tmpl, "stop", Stop);
    SetProtoMethod(isolate, tmpl, "signalStop", SignalStop);
    SetProtoMethod(isolate, tmpl, "runInCallbackScope", RunInCallbackScope);
    SetProtoMethod(isolate, tmpl, "tryCloseAllHandles", TryCloseAllHandles);

    env->set_localworker_constructor_template(tmpl);
  }
  return tmpl;
}

void LocalWorker::Initialize(Environment* env,
                                   v8::Local<v8::Object> target) {
  SetConstructorFunction(env->context(),
                         target,
                         "LocalWorker",
                         GetConstructorTemplate(env),
                         SetConstructorFunctionFlag::NONE);
}

void LocalWorker::RegisterExternalReferences(
    ExternalReferenceRegistry* registry) {
  registry->Register(New);
  registry->Register(Start);
  registry->Register(Load);
  registry->Register(SignalStop);
  registry->Register(Stop);
  registry->Register(RunInCallbackScope);
  registry->Register(TryCloseAllHandles);
}

LocalWorker::LocalWorkerScope::LocalWorkerScope(
    LocalWorker* w)
    : EscapableHandleScope(w->isolate_),
      Scope(w->context()),
      Isolate::SafeForTerminationScope(w->isolate_),
      w_(w),
      orig_can_be_terminated_(w->can_be_terminated_) {
  w_->can_be_terminated_ = true;
}

LocalWorker::LocalWorkerScope::~LocalWorkerScope() {
  w_->can_be_terminated_ = orig_can_be_terminated_;
}

Local<Context> LocalWorker::context() const {
  return context_.Get(isolate_);
}

LocalWorker::LocalWorker(Environment* env, Local<Object> object)
    : isolate_(env->isolate()), wrap_(env->isolate(), object) {
  AddEnvironmentCleanupHook(env->isolate(), CleanupHook, this);
  object->SetAlignedPointerInInternalField(0, this);

  Local<Context> outer_context = env->context();
  outer_context_.Reset(env->isolate(), outer_context);
}

LocalWorker* LocalWorker::Unwrap(
    const FunctionCallbackInfo<Value>& args) {
  Local<Value> value = args.This();
  if (!value->IsObject() || value.As<Object>()->InternalFieldCount() < 1) {
    THROW_ERR_INVALID_THIS(Environment::GetCurrent(args.GetIsolate()));
    return nullptr;
  }
  return static_cast<LocalWorker*>(
      value.As<Object>()->GetAlignedPointerFromInternalField(0));
}

void LocalWorker::New(const FunctionCallbackInfo<Value>& args) {
  Environment* env = Environment::GetCurrent(args);
  new LocalWorker(env, args.This());
}

void LocalWorker::Start(const FunctionCallbackInfo<Value>& args) {
  LocalWorker* self = Unwrap(args);
  if (self == nullptr) return;
  self->Start();
}

void LocalWorker::TryCloseAllHandles(
    const FunctionCallbackInfo<Value>& args) {
  auto count = 0;
  LocalWorker* self = Unwrap(args);
  self->env_->async_hooks()->clear_async_id_stack();
  if (self->env_ != nullptr) {
    auto env = self->env_;
    for (auto w : *env->handle_wrap_queue()) {
      count++;
      w->Close();
    }

    for (auto w : *env->req_wrap_queue()) {
      count++;
      w->Cancel();
    }
  }
  args.GetReturnValue().Set(v8::Number::New(self->isolate_, count));
}

void LocalWorker::Stop(const FunctionCallbackInfo<Value>& args) {
  LocalWorker* self = Unwrap(args);
  if (self == nullptr) return;
  self->Stop(true);
}

void LocalWorker::SignalStop(const FunctionCallbackInfo<Value>& args) {
  LocalWorker* self = Unwrap(args);
  if (self == nullptr) return;
  self->SignalStop();
  args.GetIsolate()->CancelTerminateExecution();
}

void LocalWorker::Load(const FunctionCallbackInfo<Value>& args) {
  LocalWorker* self = Unwrap(args);
  if (self == nullptr) return;
  if (!args[0]->IsFunction()) {
    return THROW_ERR_INVALID_ARG_TYPE(
        Environment::GetCurrent(args),
        "The load() argument must be a function.");
  }
  Local<Value> result;
  if (self->Load(args[0].As<Function>()).ToLocal(&result)) {
    args.GetReturnValue().Set(result);
  }
}

void LocalWorker::RunInCallbackScope(
    const FunctionCallbackInfo<Value>& args) {
  LocalWorker* self = Unwrap(args);
  if (self == nullptr) return;
  if (!args[0]->IsFunction()) {
    return THROW_ERR_INVALID_ARG_TYPE(
        Environment::GetCurrent(args),
        "The runInCallbackScope() argument must be a function");
  }
  Local<Value> result;
  if (self->RunInCallbackScope(args[0].As<Function>()).ToLocal(&result)) {
    args.GetReturnValue().Set(result);
  }
}

MaybeLocal<Value> LocalWorker::RunInCallbackScope(Local<Function> fn) {
  if (context_.IsEmpty() || signaled_stop_) {
    Environment* env = Environment::GetCurrent(isolate_);
    THROW_ERR_INVALID_STATE(env, "Worker has been stopped");
    return MaybeLocal<Value>();
  }
  LocalWorkerScope worker_scope(this);
  v8::Isolate* isolate = isolate_;
  CallbackScope callback_scope(isolate, wrap_.Get(isolate_), {1, 0});
  MaybeLocal<Value> ret = fn->Call(context(), Null(isolate), 0, nullptr);
  if (signaled_stop_) {
    isolate->CancelTerminateExecution();
  }
  return worker_scope.EscapeMaybe(ret);
}

void LocalWorker::Start() {
  signaled_stop_ = false;
  Local<Context> outer_context = outer_context_.Get(isolate_);
  Environment* outer_env = GetCurrentEnvironment(outer_context);
  assert(outer_env != nullptr);
  uv_loop_t* loop = GetCurrentEventLoop(isolate_);
  assert(loop != nullptr);

  MicrotaskQueue* microtask_queue =
    outer_context_.Get(isolate_)->GetMicrotaskQueue();

  Local<Context> context = Context::New(
      isolate_,
      nullptr /* extensions */,
      MaybeLocal<ObjectTemplate>() /* global_template */,
      MaybeLocal<Value>() /* global_value */,
      DeserializeInternalFieldsCallback() /* internal_fields_deserializer */,
      microtask_queue);
  context->SetSecurityToken(outer_context->GetSecurityToken());
  if (context.IsEmpty() || !InitializeContext(context).FromMaybe(false)) {
    return;
  }

  context_.Reset(isolate_, context);
  Context::Scope context_scope(context);
  isolate_data_ = CreateIsolateData(
      isolate_,
      loop,
      GetMultiIsolatePlatform(outer_env),
      GetArrayBufferAllocator(GetEnvironmentIsolateData(outer_env)));
  assert(isolate_data_ != nullptr);
  ThreadId thread_id = AllocateEnvironmentThreadId();
  auto inspector_parent_handle = GetInspectorParentHandle(
      outer_env, thread_id, "file:///synchronous-worker.js");
  env_ = CreateEnvironment(isolate_data_,
                           context,
                           {},
                           {},
                           static_cast<EnvironmentFlags::Flags>(
                               EnvironmentFlags::kTrackUnmanagedFds),
                           thread_id,
                           std::move(inspector_parent_handle));
  assert(env_ != nullptr);
  SetProcessExitHandler(env_,
                        [this](Environment* env, int code) { OnExit(code); });
}

void LocalWorker::OnExit(int code) {
  HandleScope handle_scope(isolate_);
  Local<Object> self = wrap_.Get(isolate_);
  Local<Context> outer_context = outer_context_.Get(isolate_);
  Context::Scope context_scope(outer_context);
  Isolate::SafeForTerminationScope termination_scope(isolate_);
  Local<Value> onexit_v;
  if (!self->Get(outer_context, String::NewFromUtf8Literal(isolate_, "onexit"))
           .ToLocal(&onexit_v) ||
      !onexit_v->IsFunction()) {
    return;
  }
  Local<Value> args[] = {Integer::New(isolate_, code)};
  USE(onexit_v.As<Function>()->Call(outer_context, self, 1, args));
  SignalStop();
}

void LocalWorker::SignalStop() {
  signaled_stop_ = true;
  if (env_ != nullptr && can_be_terminated_) {
    node::Stop(env_);
  }
}

void LocalWorker::Stop(bool may_throw) {
  if (env_ != nullptr) {
    if (!signaled_stop_) {
      SignalStop();
      isolate_->CancelTerminateExecution();
    }
    FreeEnvironment(env_);
    env_ = nullptr;
  }
  if (isolate_data_ != nullptr) {
    FreeIsolateData(isolate_data_);
    isolate_data_ = nullptr;
  }

  context_.Reset();
  outer_context_.Reset();
  microtask_queue_.reset();

  RemoveEnvironmentCleanupHook(isolate_, CleanupHook, this);
  if (!wrap_.IsEmpty()) {
    HandleScope handle_scope(isolate_);
    wrap_.Get(isolate_)->SetAlignedPointerInInternalField(0, nullptr);
  }
  wrap_.Reset();
  delete this;
}

MaybeLocal<Value> LocalWorker::Load(Local<Function> callback) {
  if (env_ == nullptr || signaled_stop_) {
    Environment* env = Environment::GetCurrent(isolate_);
    THROW_ERR_INVALID_STATE(env, "Worker not initialized");
    return MaybeLocal<Value>();
  }

  LocalWorkerScope worker_scope(this);
  return worker_scope.EscapeMaybe(
      LoadEnvironment(env_, [&](const StartExecutionCallbackInfo& info) {
        Local<Value> argv[] = {
            info.process_object, info.native_require, context()->Global()};
        return callback->Call(context(), Null(isolate_), 3, argv);
      }));
}

void LocalWorker::CleanupHook(void* arg) {
  static_cast<LocalWorker*>(arg)->Stop(false);
}

void LocalWorker::MemoryInfo(MemoryTracker* tracker) const {
  // TODO(@jasnell): Implement
}

void Initialize(Local<Object> target,
                Local<Value> unused,
                Local<Context> context,
                void* priv) {
  Environment* env = Environment::GetCurrent(context);
  Isolate* isolate = env->isolate();
  ContextifyContext::Init(env, target);
  ContextifyScript::Init(env, target);
  MicrotaskQueueWrap::Init(env, target);
  LocalWorker::Initialize(env, target);
=======
void CreatePerIsolateProperties(IsolateData* isolate_data,
                                Local<FunctionTemplate> ctor) {
  Isolate* isolate = isolate_data->isolate();
  Local<ObjectTemplate> target = ctor->InstanceTemplate();
  ContextifyContext::CreatePerIsolateProperties(isolate_data, target);
  ContextifyScript::CreatePerIsolateProperties(isolate_data, target);
  MicrotaskQueueWrap::CreatePerIsolateProperties(isolate_data, target);
>>>>>>> 9e5e2f1d

  SetMethod(isolate, target, "startSigintWatchdog", StartSigintWatchdog);
  SetMethod(isolate, target, "stopSigintWatchdog", StopSigintWatchdog);
  // Used in tests.
  SetMethodNoSideEffect(
      isolate, target, "watchdogHasPendingSigint", WatchdogHasPendingSigint);

  {
    Local<FunctionTemplate> tpl = FunctionTemplate::New(isolate);
    tpl->SetClassName(FIXED_ONE_BYTE_STRING(isolate, "CompiledFnEntry"));
    tpl->InstanceTemplate()->SetInternalFieldCount(
        CompiledFnEntry::kInternalFieldCount);

    isolate_data->set_compiled_fn_entry_template(tpl->InstanceTemplate());
  }
  SetMethod(isolate, target, "measureMemory", MeasureMemory);
}

static void CreatePerContextProperties(Local<Object> target,
                                       Local<Value> unused,
                                       Local<Context> context,
                                       void* priv) {
  Environment* env = Environment::GetCurrent(context);
  Isolate* isolate = env->isolate();

  Local<Object> constants = Object::New(env->isolate());
  Local<Object> measure_memory = Object::New(env->isolate());
  Local<Object> memory_execution = Object::New(env->isolate());

  {
    Local<Object> memory_mode = Object::New(env->isolate());
    MeasureMemoryMode SUMMARY = MeasureMemoryMode::kSummary;
    MeasureMemoryMode DETAILED = MeasureMemoryMode::kDetailed;
    NODE_DEFINE_CONSTANT(memory_mode, SUMMARY);
    NODE_DEFINE_CONSTANT(memory_mode, DETAILED);
    READONLY_PROPERTY(measure_memory, "mode", memory_mode);
  }

  {
    MeasureMemoryExecution DEFAULT = MeasureMemoryExecution::kDefault;
    MeasureMemoryExecution EAGER = MeasureMemoryExecution::kEager;
    NODE_DEFINE_CONSTANT(memory_execution, DEFAULT);
    NODE_DEFINE_CONSTANT(memory_execution, EAGER);
    READONLY_PROPERTY(measure_memory, "execution", memory_execution);
  }

  READONLY_PROPERTY(constants, "measureMemory", measure_memory);

  target->Set(context, env->constants_string(), constants).Check();
}

void RegisterExternalReferences(ExternalReferenceRegistry* registry) {
  ContextifyContext::RegisterExternalReferences(registry);
  ContextifyScript::RegisterExternalReferences(registry);
  MicrotaskQueueWrap::RegisterExternalReferences(registry);

  registry->Register(StartSigintWatchdog);
  registry->Register(StopSigintWatchdog);
  registry->Register(WatchdogHasPendingSigint);
  registry->Register(MeasureMemory);

  LocalWorker::RegisterExternalReferences(registry);
}
}  // namespace contextify
}  // namespace node

NODE_BINDING_CONTEXT_AWARE_INTERNAL(
    contextify, node::contextify::CreatePerContextProperties)
NODE_BINDING_PER_ISOLATE_INIT(contextify,
                              node::contextify::CreatePerIsolateProperties)
NODE_BINDING_EXTERNAL_REFERENCE(contextify,
                                node::contextify::RegisterExternalReferences)<|MERGE_RESOLUTION|>--- conflicted
+++ resolved
@@ -1395,7 +1395,6 @@
   registry->Register(New);
 }
 
-<<<<<<< HEAD
 bool LocalWorker::HasInstance(Environment* env, Local<Value> value) {
   return GetConstructorTemplate(env)->HasInstance(value);
 }
@@ -1690,17 +1689,6 @@
   // TODO(@jasnell): Implement
 }
 
-void Initialize(Local<Object> target,
-                Local<Value> unused,
-                Local<Context> context,
-                void* priv) {
-  Environment* env = Environment::GetCurrent(context);
-  Isolate* isolate = env->isolate();
-  ContextifyContext::Init(env, target);
-  ContextifyScript::Init(env, target);
-  MicrotaskQueueWrap::Init(env, target);
-  LocalWorker::Initialize(env, target);
-=======
 void CreatePerIsolateProperties(IsolateData* isolate_data,
                                 Local<FunctionTemplate> ctor) {
   Isolate* isolate = isolate_data->isolate();
@@ -1708,7 +1696,6 @@
   ContextifyContext::CreatePerIsolateProperties(isolate_data, target);
   ContextifyScript::CreatePerIsolateProperties(isolate_data, target);
   MicrotaskQueueWrap::CreatePerIsolateProperties(isolate_data, target);
->>>>>>> 9e5e2f1d
 
   SetMethod(isolate, target, "startSigintWatchdog", StartSigintWatchdog);
   SetMethod(isolate, target, "stopSigintWatchdog", StopSigintWatchdog);
@@ -1733,6 +1720,8 @@
                                        void* priv) {
   Environment* env = Environment::GetCurrent(context);
   Isolate* isolate = env->isolate();
+
+  LocalWorker::Initialize(env, target);
 
   Local<Object> constants = Object::New(env->isolate());
   Local<Object> measure_memory = Object::New(env->isolate());
